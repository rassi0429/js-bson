try {
  exports.BSONPure = require('./bson');
  exports.BSONNative = require('./bson');
} catch(err) {
}

<<<<<<< HEAD
[ './binary'
  , './code'
  , './map'
  , './db_ref'
  , './double'
  , './int_32'
  , './max_key'
  , './min_key'
  , './objectid'
  , './regexp'
  , './symbol'
  , './decimal128'
  , './timestamp'
  , './long'].forEach(function (path) {
  	var module = require(path);
=======
[ 'binary_parser'
  , 'binary'
  , 'code'
  , 'map'
  , 'db_ref'
  , 'double'
  , 'max_key'
  , 'min_key'
  , 'objectid'
  , 'regexp'
  , 'symbol'
  , 'timestamp'
  , 'long'].forEach(function (path) {
  	var module = require('./' + path);
>>>>>>> 87dab396
  	for (var i in module) {
  		exports[i] = module[i];
    }
});

// Exports all the classes for the PURE JS BSON Parser
exports.pure = function() {
  var classes = {};
  // Map all the classes
<<<<<<< HEAD
  [ './binary'
    , './code'
    , './map'
    , './db_ref'
    , './double'
    , './int_32'
    , './max_key'
    , './min_key'
    , './objectid'
    , './regexp'
    , './symbol'
    , './decimal128'
    , './timestamp'
    , './long'
    , './bson'].forEach(function (path) {
    	var module = require(path);
=======
  [ 'binary_parser'
    , 'binary'
    , 'code'
    , 'map'
    , 'db_ref'
    , 'double'
    , 'max_key'
    , 'min_key'
    , 'objectid'
    , 'regexp'
    , 'symbol'
    , 'timestamp'
    , 'long'
    , 'bson'].forEach(function (path) {
    	var module = require('./' + path);
>>>>>>> 87dab396
    	for (var i in module) {
    		classes[i] = module[i];
      }
  });
  // Return classes list
  return classes;
}

// Exports all the classes for the NATIVE JS BSON Parser
exports.native = function() {
  var classes = {};
  // Map all the classes
<<<<<<< HEAD
  [ './binary'
    , './code'
    , './map'
    , './db_ref'
    , './double'
    , './int_32'
    , './max_key'
    , './min_key'
    , './objectid'
    , './regexp'
    , './symbol'
    , './decimal128'
    , './timestamp'
    , './long'
=======
  [ 'binary_parser'
    , 'binary'
    , 'code'
    , 'map'
    , 'db_ref'
    , 'double'
    , 'max_key'
    , 'min_key'
    , 'objectid'
    , 'regexp'
    , 'symbol'
    , 'timestamp'
    , 'long'
>>>>>>> 87dab396
  ].forEach(function (path) {
      var module = require('./' + path);
      for (var i in module) {
        classes[i] = module[i];
      }
  });

  // Catch error and return no classes found
  try {
    classes['BSON'] = require('./bson');
  } catch(err) {
    return exports.pure();
  }

  // Return classes list
  return classes;
}<|MERGE_RESOLUTION|>--- conflicted
+++ resolved
@@ -4,38 +4,22 @@
 } catch(err) {
 }
 
-<<<<<<< HEAD
-[ './binary'
-  , './code'
-  , './map'
-  , './db_ref'
-  , './double'
-  , './int_32'
-  , './max_key'
-  , './min_key'
-  , './objectid'
-  , './regexp'
-  , './symbol'
-  , './decimal128'
-  , './timestamp'
-  , './long'].forEach(function (path) {
-  	var module = require(path);
-=======
-[ 'binary_parser'
-  , 'binary'
+[ 'binary'
   , 'code'
   , 'map'
   , 'db_ref'
   , 'double'
+  , 'int_32'
   , 'max_key'
   , 'min_key'
   , 'objectid'
   , 'regexp'
   , 'symbol'
+  , 'decimal128'
   , 'timestamp'
-  , 'long'].forEach(function (path) {
+  , 'long'
+  , 'bson'].forEach(function (path) {
   	var module = require('./' + path);
->>>>>>> 87dab396
   	for (var i in module) {
   		exports[i] = module[i];
     }
@@ -45,40 +29,22 @@
 exports.pure = function() {
   var classes = {};
   // Map all the classes
-<<<<<<< HEAD
-  [ './binary'
-    , './code'
-    , './map'
-    , './db_ref'
-    , './double'
-    , './int_32'
-    , './max_key'
-    , './min_key'
-    , './objectid'
-    , './regexp'
-    , './symbol'
-    , './decimal128'
-    , './timestamp'
-    , './long'
-    , './bson'].forEach(function (path) {
-    	var module = require(path);
-=======
-  [ 'binary_parser'
-    , 'binary'
+  [ 'binary'
     , 'code'
     , 'map'
     , 'db_ref'
     , 'double'
+    , 'int_32'
     , 'max_key'
     , 'min_key'
     , 'objectid'
     , 'regexp'
     , 'symbol'
+    , 'decimal128'
     , 'timestamp'
     , 'long'
     , 'bson'].forEach(function (path) {
     	var module = require('./' + path);
->>>>>>> 87dab396
     	for (var i in module) {
     		classes[i] = module[i];
       }
@@ -91,37 +57,21 @@
 exports.native = function() {
   var classes = {};
   // Map all the classes
-<<<<<<< HEAD
-  [ './binary'
-    , './code'
-    , './map'
-    , './db_ref'
-    , './double'
-    , './int_32'
-    , './max_key'
-    , './min_key'
-    , './objectid'
-    , './regexp'
-    , './symbol'
-    , './decimal128'
-    , './timestamp'
-    , './long'
-=======
-  [ 'binary_parser'
-    , 'binary'
+  [ 'binary'
     , 'code'
     , 'map'
     , 'db_ref'
     , 'double'
+    , 'int_32'
     , 'max_key'
     , 'min_key'
     , 'objectid'
     , 'regexp'
     , 'symbol'
+    , 'decimal128'
     , 'timestamp'
     , 'long'
->>>>>>> 87dab396
-  ].forEach(function (path) {
+    , 'bson'].forEach(function (path) {
       var module = require('./' + path);
       for (var i in module) {
         classes[i] = module[i];
