"use strict"

var writeIEEE754 = require('../float_parser').writeIEEE754,
	readIEEE754 = require('../float_parser').readIEEE754,
	f = require('util').format,
	Long = require('../long').Long,
  Double = require('../double').Double,
  Timestamp = require('../timestamp').Timestamp,
  ObjectID = require('../objectid').ObjectID,
  Symbol = require('../symbol').Symbol,
  Code = require('../code').Code,
  MinKey = require('../min_key').MinKey,
  MaxKey = require('../max_key').MaxKey,
  DBRef = require('../db_ref').DBRef,
  BSONRegExp = require('../regexp').BSONRegExp,
  Binary = require('../binary').Binary;

var deserialize = function(buffer, options, isArray) {
	var index = 0;
	// Read the document size
  var size = buffer[index++] | buffer[index++] << 8 | buffer[index++] << 16 | buffer[index++] << 24;

	// Ensure buffer is valid size
  if(size < 5 || buffer.length < size) {
		throw new Error("corrupt bson message");
	}

	// Illegal end value
	if(buffer[size - 1] != 0) {
		throw new Error("One object, sized correctly, with a spot for an EOO, but the EOO isn't 0x00");
	}

	// Start deserializtion
	return deserializeObject(buffer, options, isArray);
}

// Reads in a C style string
var readCStyleStringSpecial = function(buffer, index) {
	// Get the start search index
	var i = index;
	// Locate the end of the c string
	while(buffer[i] !== 0x00 && i < buffer.length) {
		i++
	}
	// If are at the end of the buffer there is a problem with the document
	if(i >= buffer.length) throw new Error("Bad BSON Document: illegal CString")
	// Grab utf8 encoded string
	var string = buffer.toString('utf8', index, i);
	// Update index position
	index = i + 1;
	// Return string
	return {s: string, i: index};
}

var deserializeObject = function(buffer, options, isArray) {
  // Options
  options = options == null ? {} : options;
  var evalFunctions = options['evalFunctions'] == null ? false : options['evalFunctions'];
  var cacheFunctions = options['cacheFunctions'] == null ? false : options['cacheFunctions'];
  var cacheFunctionsCrc32 = options['cacheFunctionsCrc32'] == null ? false : options['cacheFunctionsCrc32'];
  var promoteLongs = options['promoteLongs'] == null ? true : options['promoteLongs'];
	var fieldsAsRaw = options['fieldsAsRaw'] == null ? {} : options['fieldsAsRaw'];
<<<<<<< HEAD
  // Return BSONRegExp objects instead of native regular expressions
  var bsonRegExp = typeof options['bsonRegExp'] == 'boolean' ? options['bsonRegExp'] : false;
=======
  var promoteBuffers = options['promoteBuffers'] == null ? false : options['promoteBuffers'];
>>>>>>> 24d654ba

  // Validate that we have at least 4 bytes of buffer
  if(buffer.length < 5) throw new Error("corrupt bson message < 5 bytes long");

  // Set up index
  var index = typeof options['index'] == 'number' ? options['index'] : 0;

	// Read the document size
  var size = buffer[index++] | buffer[index++] << 8 | buffer[index++] << 16 | buffer[index++] << 24;

	// Ensure buffer is valid size
  if(size < 5 || size > buffer.length) throw new Error("corrupt bson message");

  // Create holding object
  var object = isArray ? [] : {};

  // While we have more left data left keep parsing
  while(true) {
    // Read the type
    var elementType = buffer[index++];
    // If we get a zero it's the last byte, exit
    if(elementType == 0) break;
    // Read the name of the field
    var r = readCStyleStringSpecial(buffer, index);
		var name = r.s;
		index = r.i;

		// Switch on the type
		if(elementType == BSON.BSON_DATA_OID) {
      var string = buffer.toString('binary', index, index + 12);
      // Decode the oid
      object[name] = new ObjectID(string);
      // Update index
      index = index + 12;
		} else if(elementType == BSON.BSON_DATA_STRING) {
      // Read the content of the field
      var stringSize = buffer[index++] | buffer[index++] << 8 | buffer[index++] << 16 | buffer[index++] << 24;
			// Validate if string Size is larger than the actual provided buffer
			if(stringSize <= 0 || stringSize > (buffer.length - index) || buffer[index + stringSize - 1] != 0) throw new Error("bad string length in bson");
      // Add string to object
      object[name] = buffer.toString('utf8', index, index + stringSize - 1);
      // Update parse index position
      index = index + stringSize;
		} else if(elementType == BSON.BSON_DATA_INT) {
      // Decode the 32bit value
      object[name] = buffer[index++] | buffer[index++] << 8 | buffer[index++] << 16 | buffer[index++] << 24;
		} else if(elementType == BSON.BSON_DATA_NUMBER) {
      // Decode the double value
      object[name] = readIEEE754(buffer, index, 'little', 52, 8);
      // Update the index
      index = index + 8;
		} else if(elementType == BSON.BSON_DATA_DATE) {
      // Unpack the low and high bits
      var lowBits = buffer[index++] | buffer[index++] << 8 | buffer[index++] << 16 | buffer[index++] << 24;
      var highBits = buffer[index++] | buffer[index++] << 8 | buffer[index++] << 16 | buffer[index++] << 24;
      // Set date object
      object[name] = new Date(new Long(lowBits, highBits).toNumber());
		} else if(elementType == BSON.BSON_DATA_BOOLEAN) {
      // Parse the boolean value
      object[name] = buffer[index++] == 1;
		} else if(elementType == BSON.BSON_DATA_UNDEFINED || elementType == BSON.BSON_DATA_NULL) {
      // Parse the boolean value
      object[name] = null;
		} else if(elementType == BSON.BSON_DATA_BINARY) {
      // Decode the size of the binary blob
      var binarySize = buffer[index++] | buffer[index++] << 8 | buffer[index++] << 16 | buffer[index++] << 24;
      // Decode the subtype
      var subType = buffer[index++];
      // Decode as raw Buffer object if options specifies it
      if(buffer['slice'] != null) {
        // If we have subtype 2 skip the 4 bytes for the size
        if(subType == Binary.SUBTYPE_BYTE_ARRAY) {
          binarySize = buffer[index++] | buffer[index++] << 8 | buffer[index++] << 16 | buffer[index++] << 24;
        }
        if(promoteBuffers) {
          // assign reference to sliced Buffer object
          object[name] = buffer.slice(index, index + binarySize);
        } else {
          // Slice the data
          object[name] = new Binary(buffer.slice(index, index + binarySize), subType);
        }
      } else {
        var _buffer = typeof Uint8Array != 'undefined' ? new Uint8Array(new ArrayBuffer(binarySize)) : new Array(binarySize);
        // If we have subtype 2 skip the 4 bytes for the size
        if(subType == Binary.SUBTYPE_BYTE_ARRAY) {
          binarySize = buffer[index++] | buffer[index++] << 8 | buffer[index++] << 16 | buffer[index++] << 24;
        }
        // Copy the data
        for(var i = 0; i < binarySize; i++) {
          _buffer[i] = buffer[index + i];
        }
        if(promoteBuffers) {
          // assign reference to Buffer object
          object[name] = _buffer;
        } else {
          // Create the binary object
          object[name] = new Binary(_buffer, subType);
        }
      }
      // Update the index
      index = index + binarySize;
		} else if(elementType == BSON.BSON_DATA_ARRAY) {
      options['index'] = index;
      // Decode the size of the array document
      var objectSize = buffer[index] | buffer[index + 1] << 8 | buffer[index + 2] << 16 | buffer[index + 3] << 24;
			var arrayOptions = options;

			// All elements of array to be returned as raw bson
			if(fieldsAsRaw[name]) {
				arrayOptions = {};
				for(var n in options) arrayOptions[n] = options[n];
				arrayOptions['raw'] = true;
			}

      // Set the array to the object
      object[name] = deserializeObject(buffer, arrayOptions, true);
      // Adjust the index
      index = index + objectSize;
		} else if(elementType == BSON.BSON_DATA_OBJECT) {
      options['index'] = index;
      // Decode the size of the object document
      var objectSize = buffer[index] | buffer[index + 1] << 8 | buffer[index + 2] << 16 | buffer[index + 3] << 24;
			// Validate if string Size is larger than the actual provided buffer
			if(objectSize <= 0 || objectSize > (buffer.length - index)) throw new Error("bad embedded document length in bson");

			// We have a raw value
			if(options['raw']) {
				// Set the array to the object
	      object[name] = buffer.slice(index, index + objectSize);
			} else {
				// Set the array to the object
	      object[name] = deserializeObject(buffer, options, false);
			}

      // Adjust the index
      index = index + objectSize;
		} else if(elementType == BSON.BSON_DATA_REGEXP && bsonRegExp == false) {
      // Create the regexp
			var r = readCStyleStringSpecial(buffer, index);
			var source = r.s;
			index = r.i;

			var r = readCStyleStringSpecial(buffer, index);
			var regExpOptions = r.s;
			index = r.i;

      // For each option add the corresponding one for javascript
      var optionsArray = new Array(regExpOptions.length);

      // Parse options
      for(var i = 0; i < regExpOptions.length; i++) {
        switch(regExpOptions[i]) {
          case 'm':
            optionsArray[i] = 'm';
            break;
          case 's':
            optionsArray[i] = 'g';
            break;
          case 'i':
            optionsArray[i] = 'i';
            break;
        }
      }

      object[name] = new RegExp(source, optionsArray.join(''));
    } else if(elementType == BSON.BSON_DATA_REGEXP && bsonRegExp == true) {
      // Create the regexp
      var r = readCStyleStringSpecial(buffer, index);
      var source = r.s;
      index = r.i;

      var r = readCStyleStringSpecial(buffer, index);
      var regExpOptions = r.s;
      index = r.i;

      // Set the object
      object[name] = new BSONRegExp(source, regExpOptions);      
		} else if(elementType == BSON.BSON_DATA_LONG) {
      // Unpack the low and high bits
      var lowBits = buffer[index++] | buffer[index++] << 8 | buffer[index++] << 16 | buffer[index++] << 24;
      var highBits = buffer[index++] | buffer[index++] << 8 | buffer[index++] << 16 | buffer[index++] << 24;
      // Create long object
      var long = new Long(lowBits, highBits);
      // Promote the long if possible
      if(promoteLongs) {
        object[name] = long.lessThanOrEqual(JS_INT_MAX_LONG) && long.greaterThanOrEqual(JS_INT_MIN_LONG) ? long.toNumber() : long;
      } else {
        object[name] = long;
      }
		} else if(elementType == BSON.BSON_DATA_SYMBOL) {
      // Read the content of the field
      var stringSize = buffer[index++] | buffer[index++] << 8 | buffer[index++] << 16 | buffer[index++] << 24;
			// Validate if string Size is larger than the actual provided buffer
			if(stringSize <= 0 || stringSize > (buffer.length - index) || buffer[index + stringSize - 1] != 0) throw new Error("bad string length in bson");
      // Add string to object
      object[name] = new Symbol(buffer.toString('utf8', index, index + stringSize - 1));
      // Update parse index position
      index = index + stringSize;
		} else if(elementType == BSON.BSON_DATA_TIMESTAMP) {
      // Unpack the low and high bits
      var lowBits = buffer[index++] | buffer[index++] << 8 | buffer[index++] << 16 | buffer[index++] << 24;
      var highBits = buffer[index++] | buffer[index++] << 8 | buffer[index++] << 16 | buffer[index++] << 24;
      // Set the object
      object[name] = new Timestamp(lowBits, highBits);
		} else if(elementType == BSON.BSON_DATA_MIN_KEY) {
      // Parse the object
      object[name] = new MinKey();
		} else if(elementType == BSON.BSON_DATA_MAX_KEY) {
      // Parse the object
      object[name] = new MaxKey();
		} else if(elementType == BSON.BSON_DATA_CODE) {
      // Read the content of the field
      var stringSize = buffer[index++] | buffer[index++] << 8 | buffer[index++] << 16 | buffer[index++] << 24;
			// Validate if string Size is larger than the actual provided buffer
			if(stringSize <= 0 || stringSize > (buffer.length - index) || buffer[index + stringSize - 1] != 0) throw new Error("bad string length in bson");
      // Function string
      var functionString = buffer.toString('utf8', index, index + stringSize - 1);

      // If we are evaluating the functions
      if(evalFunctions) {
        // Contains the value we are going to set
        var value = null;
        // If we have cache enabled let's look for the md5 of the function in the cache
        if(cacheFunctions) {
          var hash = cacheFunctionsCrc32 ? crc32(functionString) : functionString;
          // Got to do this to avoid V8 deoptimizing the call due to finding eval
          object[name] = isolateEvalWithHash(functionCache, hash, functionString, object);
        } else {
          // Set directly
          object[name] = isolateEval(functionString);
        }
      } else {
        object[name]  = new Code(functionString, {});
      }

      // Update parse index position
      index = index + stringSize;
		} else if(elementType == BSON.BSON_DATA_CODE_W_SCOPE) {
      // Read the content of the field
      var totalSize = buffer[index++] | buffer[index++] << 8 | buffer[index++] << 16 | buffer[index++] << 24;
      var stringSize = buffer[index++] | buffer[index++] << 8 | buffer[index++] << 16 | buffer[index++] << 24;
			// Validate if string Size is larger than the actual provided buffer
			if(stringSize <= 0 || stringSize > (buffer.length - index) || buffer[index + stringSize - 1] != 0) throw new Error("bad string length in bson");
      // Javascript function
      var functionString = buffer.toString('utf8', index, index + stringSize - 1);
      // Update parse index position
      index = index + stringSize;
      // Parse the element
      options['index'] = index;
      // Decode the size of the object document
      var objectSize = buffer[index] | buffer[index + 1] << 8 | buffer[index + 2] << 16 | buffer[index + 3] << 24;
      // Decode the scope object
      var scopeObject = deserializeObject(buffer, options, false);
      // Adjust the index
      index = index + objectSize;

      // If we are evaluating the functions
      if(evalFunctions) {
        // Contains the value we are going to set
        var value = null;
        // If we have cache enabled let's look for the md5 of the function in the cache
        if(cacheFunctions) {
          var hash = cacheFunctionsCrc32 ? crc32(functionString) : functionString;
          // Got to do this to avoid V8 deoptimizing the call due to finding eval
          object[name] = isolateEvalWithHash(functionCache, hash, functionString, object);
        } else {
          // Set directly
          object[name] = isolateEval(functionString);
        }

        // Set the scope on the object
        object[name].scope = scopeObject;
      } else {
        object[name]  = new Code(functionString, scopeObject);
      }
    }
  }

  // Check if we have a db ref object
  if(object['$id'] != null) object = new DBRef(object['$ref'], object['$id'], object['$db']);

  // Return the final objects
  return object;
}

/**
 * Ensure eval is isolated.
 *
 * @ignore
 * @api private
 */
var isolateEvalWithHash = function(functionCache, hash, functionString, object) {
  // Contains the value we are going to set
  var value = null;

  // Check for cache hit, eval if missing and return cached function
  if(functionCache[hash] == null) {
    eval("value = " + functionString);
    functionCache[hash] = value;
  }
  // Set the object
  return functionCache[hash].bind(object);
}

/**
 * Ensure eval is isolated.
 *
 * @ignore
 * @api private
 */
var isolateEval = function(functionString) {
  // Contains the value we are going to set
  var value = null;
  // Eval the function
  eval("value = " + functionString);
  return value;
}

var BSON = {};

/**
 * Contains the function cache if we have that enable to allow for avoiding the eval step on each deserialization, comparison is by md5
 *
 * @ignore
 * @api private
 */
var functionCache = BSON.functionCache = {};

/**
 * Number BSON Type
 *
 * @classconstant BSON_DATA_NUMBER
 **/
BSON.BSON_DATA_NUMBER = 1;
/**
 * String BSON Type
 *
 * @classconstant BSON_DATA_STRING
 **/
BSON.BSON_DATA_STRING = 2;
/**
 * Object BSON Type
 *
 * @classconstant BSON_DATA_OBJECT
 **/
BSON.BSON_DATA_OBJECT = 3;
/**
 * Array BSON Type
 *
 * @classconstant BSON_DATA_ARRAY
 **/
BSON.BSON_DATA_ARRAY = 4;
/**
 * Binary BSON Type
 *
 * @classconstant BSON_DATA_BINARY
 **/
BSON.BSON_DATA_BINARY = 5;
/**
 * ObjectID BSON Type
 *
 * @classconstant BSON_DATA_OID
 **/
BSON.BSON_DATA_OID = 7;
/**
 * Boolean BSON Type
 *
 * @classconstant BSON_DATA_BOOLEAN
 **/
BSON.BSON_DATA_BOOLEAN = 8;
/**
 * Date BSON Type
 *
 * @classconstant BSON_DATA_DATE
 **/
BSON.BSON_DATA_DATE = 9;
/**
 * null BSON Type
 *
 * @classconstant BSON_DATA_NULL
 **/
BSON.BSON_DATA_NULL = 10;
/**
 * RegExp BSON Type
 *
 * @classconstant BSON_DATA_REGEXP
 **/
BSON.BSON_DATA_REGEXP = 11;
/**
 * Code BSON Type
 *
 * @classconstant BSON_DATA_CODE
 **/
BSON.BSON_DATA_CODE = 13;
/**
 * Symbol BSON Type
 *
 * @classconstant BSON_DATA_SYMBOL
 **/
BSON.BSON_DATA_SYMBOL = 14;
/**
 * Code with Scope BSON Type
 *
 * @classconstant BSON_DATA_CODE_W_SCOPE
 **/
BSON.BSON_DATA_CODE_W_SCOPE = 15;
/**
 * 32 bit Integer BSON Type
 *
 * @classconstant BSON_DATA_INT
 **/
BSON.BSON_DATA_INT = 16;
/**
 * Timestamp BSON Type
 *
 * @classconstant BSON_DATA_TIMESTAMP
 **/
BSON.BSON_DATA_TIMESTAMP = 17;
/**
 * Long BSON Type
 *
 * @classconstant BSON_DATA_LONG
 **/
BSON.BSON_DATA_LONG = 18;
/**
 * MinKey BSON Type
 *
 * @classconstant BSON_DATA_MIN_KEY
 **/
BSON.BSON_DATA_MIN_KEY = 0xff;
/**
 * MaxKey BSON Type
 *
 * @classconstant BSON_DATA_MAX_KEY
 **/
BSON.BSON_DATA_MAX_KEY = 0x7f;

/**
 * Binary Default Type
 *
 * @classconstant BSON_BINARY_SUBTYPE_DEFAULT
 **/
BSON.BSON_BINARY_SUBTYPE_DEFAULT = 0;
/**
 * Binary Function Type
 *
 * @classconstant BSON_BINARY_SUBTYPE_FUNCTION
 **/
BSON.BSON_BINARY_SUBTYPE_FUNCTION = 1;
/**
 * Binary Byte Array Type
 *
 * @classconstant BSON_BINARY_SUBTYPE_BYTE_ARRAY
 **/
BSON.BSON_BINARY_SUBTYPE_BYTE_ARRAY = 2;
/**
 * Binary UUID Type
 *
 * @classconstant BSON_BINARY_SUBTYPE_UUID
 **/
BSON.BSON_BINARY_SUBTYPE_UUID = 3;
/**
 * Binary MD5 Type
 *
 * @classconstant BSON_BINARY_SUBTYPE_MD5
 **/
BSON.BSON_BINARY_SUBTYPE_MD5 = 4;
/**
 * Binary User Defined Type
 *
 * @classconstant BSON_BINARY_SUBTYPE_USER_DEFINED
 **/
BSON.BSON_BINARY_SUBTYPE_USER_DEFINED = 128;

// BSON MAX VALUES
BSON.BSON_INT32_MAX = 0x7FFFFFFF;
BSON.BSON_INT32_MIN = -0x80000000;

BSON.BSON_INT64_MAX = Math.pow(2, 63) - 1;
BSON.BSON_INT64_MIN = -Math.pow(2, 63);

// JS MAX PRECISE VALUES
BSON.JS_INT_MAX = 0x20000000000000;  // Any integer up to 2^53 can be precisely represented by a double.
BSON.JS_INT_MIN = -0x20000000000000;  // Any integer down to -2^53 can be precisely represented by a double.

// Internal long versions
var JS_INT_MAX_LONG = Long.fromNumber(0x20000000000000);  // Any integer up to 2^53 can be precisely represented by a double.
var JS_INT_MIN_LONG = Long.fromNumber(-0x20000000000000);  // Any integer down to -2^53 can be precisely represented by a double.

module.exports = deserialize<|MERGE_RESOLUTION|>--- conflicted
+++ resolved
@@ -60,12 +60,9 @@
   var cacheFunctionsCrc32 = options['cacheFunctionsCrc32'] == null ? false : options['cacheFunctionsCrc32'];
   var promoteLongs = options['promoteLongs'] == null ? true : options['promoteLongs'];
 	var fieldsAsRaw = options['fieldsAsRaw'] == null ? {} : options['fieldsAsRaw'];
-<<<<<<< HEAD
   // Return BSONRegExp objects instead of native regular expressions
   var bsonRegExp = typeof options['bsonRegExp'] == 'boolean' ? options['bsonRegExp'] : false;
-=======
   var promoteBuffers = options['promoteBuffers'] == null ? false : options['promoteBuffers'];
->>>>>>> 24d654ba
 
   // Validate that we have at least 4 bytes of buffer
   if(buffer.length < 5) throw new Error("corrupt bson message < 5 bytes long");
